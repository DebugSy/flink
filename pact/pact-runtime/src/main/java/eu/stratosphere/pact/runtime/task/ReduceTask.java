/***********************************************************************************************************************
 *
 * Copyright (C) 2010 by the Stratosphere project (http://stratosphere.eu)
 *
 * Licensed under the Apache License, Version 2.0 (the "License"); you may not use this file except in compliance with
 * the License. You may obtain a copy of the License at
 *
 *     http://www.apache.org/licenses/LICENSE-2.0
 *
 * Unless required by applicable law or agreed to in writing, software distributed under the License is distributed on
 * an "AS IS" BASIS, WITHOUT WARRANTIES OR CONDITIONS OF ANY KIND, either express or implied. See the License for the
 * specific language governing permissions and limitations under the License.
 *
 **********************************************************************************************************************/

package eu.stratosphere.pact.runtime.task;

import java.util.Comparator;

<<<<<<< HEAD
import org.apache.commons.logging.Log;
import org.apache.commons.logging.LogFactory;

import eu.stratosphere.nephele.execution.librarycache.LibraryCacheManager;
import eu.stratosphere.nephele.io.BipartiteDistributionPattern;
import eu.stratosphere.nephele.io.DistributionPattern;
import eu.stratosphere.nephele.io.PointwiseDistributionPattern;
import eu.stratosphere.nephele.io.Reader;
import eu.stratosphere.nephele.io.RecordDeserializer;
import eu.stratosphere.nephele.io.RecordReader;
import eu.stratosphere.nephele.io.RecordWriter;
import eu.stratosphere.nephele.io.UnionRecordReader;
=======
>>>>>>> 3775fdca
import eu.stratosphere.nephele.services.iomanager.IOManager;
import eu.stratosphere.nephele.services.memorymanager.MemoryManager;
import eu.stratosphere.pact.common.stubs.Collector;
import eu.stratosphere.pact.common.stubs.ReduceStub;
import eu.stratosphere.pact.common.type.Key;
import eu.stratosphere.pact.common.type.PactRecord;
import eu.stratosphere.pact.runtime.sort.CombiningUnilateralSortMerger;
import eu.stratosphere.pact.runtime.sort.UnilateralSortMerger;
import eu.stratosphere.pact.runtime.task.util.CloseableInputProvider;
import eu.stratosphere.pact.runtime.task.util.SimpleCloseableInputProvider;
import eu.stratosphere.pact.runtime.task.util.TaskConfig.LocalStrategy;
import eu.stratosphere.pact.runtime.util.KeyComparator;
import eu.stratosphere.pact.runtime.util.KeyGroupedIterator;

/**
 * Reduce task which is executed by a Nephele task manager. The task has a
 * single input and one or multiple outputs. It is provided with a ReduceStub
 * implementation.
 * <p>
 * The ReduceTask creates a iterator over all records from its input. The iterator returns all records grouped
 * by their key. The iterator is handed to the <code>reduce()</code> method of the ReduceStub.
 * 
 * @see ReduceStub
 * 
 * @author Fabian Hueske
 * @author Stephan Ewen
 */
public class ReduceTask extends AbstractPactTask<ReduceStub>
{

	// the minimal amount of memory for the task to operate
	private static final long MIN_REQUIRED_MEMORY = 3 * 1024 * 1024;
	
<<<<<<< HEAD
	// input reader
	private Reader<KeyValuePair<Key, Value>> reader;

	// output collector
	private OutputCollector output;

	// reduce stub implementation instance
	private ReduceStub stub;

	// task config including stub parameters
	private TaskConfig config;
	
	// the memory dedicated to the sorter
	private long availableMemory;
=======
>>>>>>> 3775fdca
	
	private CloseableInputProvider<PactRecord> input;
	
	private int[] keyPositions;
	
	private Class<? extends Key>[] keyClasses;

	// ------------------------------------------------------------------------
	
	/* (non-Javadoc)
	 * @see eu.stratosphere.pact.runtime.task.AbstractPactTask#run()
	 */
	@Override
	public void run() throws Exception
	{
		if (LOG.isDebugEnabled())
			LOG.debug(getLogString("Preprocessing done, iterator obtained."));

		final KeyGroupedIterator iter = new KeyGroupedIterator(this.input.getIterator(), this.keyPositions, this.keyClasses);
		
<<<<<<< HEAD
		// obtain grouped iterator
		CloseableInputProvider<KeyValuePair<Key, Value>> sortedInputProvider = null;
		try {
			sortedInputProvider = obtainInput();
			
			if (LOG.isDebugEnabled())
				LOG.debug(getLogString("Iterator obtained"));
	
			// open stub implementation
			this.stub.open();
			
			// run stub implementation
			this.callStubWithGroups(sortedInputProvider.getIterator(), this.output);
		}
		catch (Exception ex) {
			// drop, if the task was canceled
			if (!this.taskCanceled) {
				if (LOG.isErrorEnabled())
					LOG.error(getLogString("Unexpected ERROR in PACT code"));
				throw ex;
			}
		}
		finally {
			if (sortedInputProvider != null) {
				sortedInputProvider.close();
			}
			
			// close stub implementation.
			// when the stub is closed, anything will have been written, so any error will be logged but has no 
			// effect on the successful completion of the task
			try {
				this.stub.close();
			}
			catch (Throwable t) {
				if (LOG.isErrorEnabled())
					LOG.error(getLogString("Error while closing the Reduce user function"), t);
			}
			
			// close output collector
			this.output.close();
		}
=======
		// cache references on the stack
		final ReduceStub stub = this.stub;
		final Collector output = this.output;
>>>>>>> 3775fdca
		
		// run stub implementation
		while (this.running && iter.nextKey())
		{
			stub.reduce(iter.getValues(), output);
		}
	}

	/* (non-Javadoc)
	 * @see eu.stratosphere.pact.runtime.task.AbstractPactTask#getNumberOfInputs()
	 */
	@Override
	public int getNumberOfInputs() {
		return 1;
	}

	/* (non-Javadoc)
	 * @see eu.stratosphere.pact.runtime.task.AbstractPactTask#getStubType()
	 */
<<<<<<< HEAD
	private void initStub() throws RuntimeException {

		// obtain task configuration (including stub parameters)
		this.config = new TaskConfig(getRuntimeConfiguration());
=======
	@Override
	public Class<ReduceStub> getStubType() {
		return ReduceStub.class;
	}
>>>>>>> 3775fdca

	/* (non-Javadoc)
	 * @see eu.stratosphere.pact.runtime.task.AbstractPactTask#prepare()
	 */
	@Override
	public void prepare() throws Exception
	{
		// set up memory and I/O parameters
<<<<<<< HEAD
		this.availableMemory = this.config.getMemorySize();
		this.maxFileHandles = this.config.getNumFilehandles();
		this.spillThreshold = this.config.getSortSpillingTreshold();
		
		// test minimum memory requirements
		long strategyMinMem = 0;
		
		switch (this.config.getLocalStrategy()) {
			case SORT:
				strategyMinMem = MIN_REQUIRED_MEMORY;
				break;
			case COMBININGSORT: 
				strategyMinMem = MIN_REQUIRED_MEMORY;
				break;
			case NONE:
				strategyMinMem = 0;
				break;
		}
		
		if (this.availableMemory < strategyMinMem) {
			throw new RuntimeException(
					"The Reduce task was initialized with too little memory for local strategy "+
					this.config.getLocalStrategy()+" : " + this.availableMemory + " bytes." +
				    "Required is at least " + strategyMinMem + " bytes.");
		}

		try {
			// obtain stub implementation class
			ClassLoader cl = LibraryCacheManager.getClassLoader(getEnvironment().getJobID());
			Class<? extends ReduceStub> stubClass = this.config.getStubClass(ReduceStub.class, cl);
			// obtain stub implementation instance
			this.stub = stubClass.newInstance();
			// configure stub instance
			this.stub.configure(this.config.getStubParameters());
		} catch (IOException ioe) {
			throw new RuntimeException("Library cache manager could not be instantiated.", ioe);
		} catch (ClassNotFoundException cnfe) {
			throw new RuntimeException("Stub implementation class was not found.", cnfe);
		} catch (InstantiationException ie) {
			throw new RuntimeException("Stub implementation could not be instanciated.", ie);
		} catch (IllegalAccessException iae) {
			throw new RuntimeException("Stub implementations nullary constructor is not accessible.", iae);
		}
	}

	/**
	 * Initializes the input reader of the ReduceTask.
	 * 
	 * @throws RuntimeException
	 *         Thrown if no input ship strategy was provided.
	 */
	private void initInputReader() throws RuntimeException {

		// create RecordDeserializer
		RecordDeserializer<KeyValuePair<Key, Value>> deserializer = new KeyValuePairDeserializer(this.stub.getInKeyType(),
			this.stub.getInValueType());

		// determine distribution pattern for reader from input ship strategy
		DistributionPattern dp = null;
		switch (this.config.getInputShipStrategy(0)) {
		case FORWARD:
			// forward requires Pointwise DP
			dp = new PointwiseDistributionPattern();
			break;
		case PARTITION_HASH:
			// partition requires Bipartite DP
			dp = new BipartiteDistributionPattern();
			break;
		default:
			throw new RuntimeException("No input ship strategy provided for ReduceTask.");
		}

		// create reader
		final int numberOfInputs = this.config.getNumInputs();
		if(numberOfInputs == 1) {
			this.reader = new RecordReader<KeyValuePair<Key, Value>>(this, deserializer, dp);
		} else {
			RecordReader<KeyValuePair<Key, Value>>[] readers = new RecordReader[numberOfInputs];
			for(int i = 0; i < numberOfInputs; ++i) {
				readers[i] = new RecordReader<KeyValuePair<Key, Value>>(this, deserializer, dp);
			}
			this.reader = new UnionRecordReader<KeyValuePair<Key, Value>>(readers);
		}
	}

	/**
	 * Creates a writer for each output. Creates an OutputCollector which
	 * forwards its input to all writers.
	 */
	private void initOutputCollector() {

		boolean fwdCopyFlag = false;
		
		// create output collector
		this.output = new OutputCollector<Key, Value>();
		
		// create a writer for each output
		for (int i = 0; i < this.config.getNumOutputs(); i++) {
			// obtain OutputEmitter from output ship strategy
			OutputEmitter oe = new OutputEmitter(this.config.getOutputShipStrategy(i));
			// create writer
			RecordWriter<KeyValuePair<Key, Value>> writer;
			writer = new RecordWriter<KeyValuePair<Key, Value>>(this,
				(Class<KeyValuePair<Key, Value>>) (Class<?>) KeyValuePair.class, oe);
			
			// add writer to output collector
			// the first writer does not need to send a copy
			// all following must send copies
			// TODO smarter decision is possible here, e.g. decide which channel may not need to copy, ...
			this.output.addWriter(writer, fwdCopyFlag);
			fwdCopyFlag = true;
			
		}
	}

	/**
	 * Returns an iterator over all k-v pairs of the ReduceTasks input. The
	 * pairs which are returned by the iterator are grouped by their keys.
	 * 
	 * @return A key-grouped iterator over all input key-value pairs.
	 * @throws RuntimeException
	 *         Throws RuntimeException if it is not possible to obtain a
	 *         grouped iterator.
	 */
	private CloseableInputProvider<KeyValuePair<Key, Value>> obtainInput() {
		
		// obtain the MemoryManager of the TaskManager
		final MemoryManager memoryManager = getEnvironment().getMemoryManager();
		// obtain the IOManager of the TaskManager
		final IOManager ioManager = getEnvironment().getIOManager();

		// obtain input key type
		final Class<Key> keyClass = this.stub.getInKeyType();
		// obtain input value type
		final Class<Value> valueClass = this.stub.getInValueType();

		// obtain key serializer
		final SerializationFactory<Key> keySerialization = new WritableSerializationFactory<Key>(keyClass);
		// obtain value serializer
		final SerializationFactory<Value> valSerialization = new WritableSerializationFactory<Value>(valueClass);

		// obtain grouped iterator defined by local strategy
		switch (this.config.getLocalStrategy()) {

		// local strategy is NONE
		// input is already grouped, an iterator that wraps the reader is
		// created and returned
		case NONE: {
			// iterator wraps input reader
			Iterator<KeyValuePair<Key, Value>> iter = new Iterator<KeyValuePair<Key, Value>>() {

				@Override
				public boolean hasNext() {
					return ReduceTask.this.reader.hasNext();
				}

				@Override
				public KeyValuePair<Key, Value> next() {
					try {
						return ReduceTask.this.reader.next();
					} catch (Exception e) {
						throw new RuntimeException(e);
					}
				}

				@Override
				public void remove() {
				}

			};
			
			return new SimpleCloseableInputProvider<KeyValuePair<Key,Value>>(iter);
		}

			// local strategy is SORT
			// The input is grouped using a sort-merge strategy.
			// An iterator on the sorted pairs is created and returned.
		case SORT: {
			// create a key comparator
			final Comparator<Key> keyComparator = new Comparator<Key>() {
				@Override
				public int compare(Key k1, Key k2) {
					return k1.compareTo(k2);
				}
			};

			try {
				// instantiate a sort-merger
				SortMerger<Key, Value> sortMerger = new UnilateralSortMerger<Key, Value>(memoryManager, ioManager,
					this.availableMemory, this.maxFileHandles, keySerialization,
					valSerialization, keyComparator, this.reader, this, this.spillThreshold);
				// obtain and return a grouped iterator from the sort-merger
				return sortMerger;
			} catch (MemoryAllocationException mae) {
				throw new RuntimeException(
					"MemoryManager is not able to provide the required amount of memory for ReduceTask", mae);
			} catch (IOException ioe) {
				throw new RuntimeException("IOException caught when obtaining SortMerger for ReduceTask", ioe);
			}
		}

			// local strategy is COMBININGSORT
			// The Input is grouped using a sort-merge strategy. Before spilling
			// on disk, the data volume is reduced using the combine() method of
			// the ReduceStub.
			// This strategy applies only to those ReduceTasks that have a
			// combining ReduceStub.
			// An iterator on the sorted and grouped pairs is created and
			// returned
		case COMBININGSORT: {
			// create a comparator
			final Comparator<Key> keyComparator = new Comparator<Key>() {
				@Override
				public int compare(Key k1, Key k2) {
					return k1.compareTo(k2);
				}
			};

			try {
				// instantiate a combining sort-merger
				SortMerger<Key, Value> sortMerger = new CombiningUnilateralSortMerger<Key, Value>(this.stub, memoryManager,
					ioManager, this.availableMemory, this.maxFileHandles, keySerialization,
					valSerialization, keyComparator, this.reader, this, this.spillThreshold, false);
				// obtain and return a grouped iterator from the combining
				// sort-merger
				return sortMerger;
			} catch (MemoryAllocationException mae) {
				throw new RuntimeException(
					"MemoryManager is not able to provide the required amount of memory for ReduceTask", mae);
			} catch (IOException ioe) {
				throw new RuntimeException("IOException caught when obtaining SortMerger for ReduceTask", ioe);
			}
		}
=======
		final long availableMemory = this.config.getMemorySize();
		final int maxFileHandles = this.config.getNumFilehandles();
		final float spillThreshold = this.config.getSortSpillingTreshold();
		
		// test minimum memory requirements
		LocalStrategy ls = this.config.getLocalStrategy();
		if ((ls == LocalStrategy.SORT || ls == LocalStrategy.COMBININGSORT) && availableMemory < MIN_REQUIRED_MEMORY)
		{
			throw new Exception("The Reduce task was initialized with too little memory for local strategy " +
					this.config.getLocalStrategy() + " : " + availableMemory + " bytes." +
				    "Required is at least " + MIN_REQUIRED_MEMORY + " bytes.");
		}
		
		// obtain the TaskManager's MemoryManager
		final MemoryManager memoryManager = getEnvironment().getMemoryManager();
		// obtain the TaskManager's IOManager
		final IOManager ioManager = getEnvironment().getIOManager();

		// get the key positions and types
		this.keyPositions = this.config.getLocalStrategyKeyPositions(0);
		this.keyClasses = this.config.getLocalStrategyKeyClasses(this.userCodeClassLoader);
		if (this.keyPositions == null || this.keyClasses == null) {
			throw new Exception("The key positions and types are not specified for the ReduceTask.");
		}
		
		// create the comparators
		@SuppressWarnings("unchecked")
		final Comparator<Key>[] comparators = new Comparator[keyPositions.length];
		final KeyComparator kk = new KeyComparator();
		for (int i = 0; i < comparators.length; i++) {
			comparators[i] = kk;
		}

		// obtain grouped iterator defined by local strategy
		switch (config.getLocalStrategy())
		{
		case NONE:
			// local strategy is NONE
			// input is already grouped, an iterator that wraps the reader is created and returned
			this.input = new SimpleCloseableInputProvider<PactRecord>(this.inputs[0]);
			break;

			// local strategy is SORT
			// The input is grouped using a sort-merge strategy. An iterator on the sorted pairs is created and returned.
		case SORT:			
			// instantiate a sort-merger
			this.input = new UnilateralSortMerger(memoryManager, ioManager, availableMemory, maxFileHandles, comparators, 
				keyPositions, keyClasses, this.inputs[0], this, spillThreshold);
			break;
			
		case COMBININGSORT:
			// instantiate a combining sort-merger
			this.input = new CombiningUnilateralSortMerger(this.stub, memoryManager,
					ioManager, availableMemory, maxFileHandles, comparators,
					keyPositions, keyClasses, this.inputs[0], this, spillThreshold, false);
			break;
>>>>>>> 3775fdca
		default:
			throw new Exception("Invalid local strategy provided for ReduceTask: " + ls.name());
		}
	}

	/* (non-Javadoc)
	 * @see eu.stratosphere.pact.runtime.task.AbstractPactTask#cleanup()
	 */
	@Override
	public void cleanup() throws Exception {
		if (this.input != null) {
			this.input.close();
			this.input = null;
		}
	}
}<|MERGE_RESOLUTION|>--- conflicted
+++ resolved
@@ -17,7 +17,6 @@
 
 import java.util.Comparator;
 
-<<<<<<< HEAD
 import org.apache.commons.logging.Log;
 import org.apache.commons.logging.LogFactory;
 
@@ -30,8 +29,6 @@
 import eu.stratosphere.nephele.io.RecordReader;
 import eu.stratosphere.nephele.io.RecordWriter;
 import eu.stratosphere.nephele.io.UnionRecordReader;
-=======
->>>>>>> 3775fdca
 import eu.stratosphere.nephele.services.iomanager.IOManager;
 import eu.stratosphere.nephele.services.memorymanager.MemoryManager;
 import eu.stratosphere.pact.common.stubs.Collector;
@@ -65,23 +62,6 @@
 	// the minimal amount of memory for the task to operate
 	private static final long MIN_REQUIRED_MEMORY = 3 * 1024 * 1024;
 	
-<<<<<<< HEAD
-	// input reader
-	private Reader<KeyValuePair<Key, Value>> reader;
-
-	// output collector
-	private OutputCollector output;
-
-	// reduce stub implementation instance
-	private ReduceStub stub;
-
-	// task config including stub parameters
-	private TaskConfig config;
-	
-	// the memory dedicated to the sorter
-	private long availableMemory;
-=======
->>>>>>> 3775fdca
 	
 	private CloseableInputProvider<PactRecord> input;
 	
@@ -102,53 +82,9 @@
 
 		final KeyGroupedIterator iter = new KeyGroupedIterator(this.input.getIterator(), this.keyPositions, this.keyClasses);
 		
-<<<<<<< HEAD
-		// obtain grouped iterator
-		CloseableInputProvider<KeyValuePair<Key, Value>> sortedInputProvider = null;
-		try {
-			sortedInputProvider = obtainInput();
-			
-			if (LOG.isDebugEnabled())
-				LOG.debug(getLogString("Iterator obtained"));
-	
-			// open stub implementation
-			this.stub.open();
-			
-			// run stub implementation
-			this.callStubWithGroups(sortedInputProvider.getIterator(), this.output);
-		}
-		catch (Exception ex) {
-			// drop, if the task was canceled
-			if (!this.taskCanceled) {
-				if (LOG.isErrorEnabled())
-					LOG.error(getLogString("Unexpected ERROR in PACT code"));
-				throw ex;
-			}
-		}
-		finally {
-			if (sortedInputProvider != null) {
-				sortedInputProvider.close();
-			}
-			
-			// close stub implementation.
-			// when the stub is closed, anything will have been written, so any error will be logged but has no 
-			// effect on the successful completion of the task
-			try {
-				this.stub.close();
-			}
-			catch (Throwable t) {
-				if (LOG.isErrorEnabled())
-					LOG.error(getLogString("Error while closing the Reduce user function"), t);
-			}
-			
-			// close output collector
-			this.output.close();
-		}
-=======
 		// cache references on the stack
 		final ReduceStub stub = this.stub;
 		final Collector output = this.output;
->>>>>>> 3775fdca
 		
 		// run stub implementation
 		while (this.running && iter.nextKey())
@@ -168,17 +104,10 @@
 	/* (non-Javadoc)
 	 * @see eu.stratosphere.pact.runtime.task.AbstractPactTask#getStubType()
 	 */
-<<<<<<< HEAD
-	private void initStub() throws RuntimeException {
-
-		// obtain task configuration (including stub parameters)
-		this.config = new TaskConfig(getRuntimeConfiguration());
-=======
 	@Override
 	public Class<ReduceStub> getStubType() {
 		return ReduceStub.class;
 	}
->>>>>>> 3775fdca
 
 	/* (non-Javadoc)
 	 * @see eu.stratosphere.pact.runtime.task.AbstractPactTask#prepare()
@@ -187,241 +116,6 @@
 	public void prepare() throws Exception
 	{
 		// set up memory and I/O parameters
-<<<<<<< HEAD
-		this.availableMemory = this.config.getMemorySize();
-		this.maxFileHandles = this.config.getNumFilehandles();
-		this.spillThreshold = this.config.getSortSpillingTreshold();
-		
-		// test minimum memory requirements
-		long strategyMinMem = 0;
-		
-		switch (this.config.getLocalStrategy()) {
-			case SORT:
-				strategyMinMem = MIN_REQUIRED_MEMORY;
-				break;
-			case COMBININGSORT: 
-				strategyMinMem = MIN_REQUIRED_MEMORY;
-				break;
-			case NONE:
-				strategyMinMem = 0;
-				break;
-		}
-		
-		if (this.availableMemory < strategyMinMem) {
-			throw new RuntimeException(
-					"The Reduce task was initialized with too little memory for local strategy "+
-					this.config.getLocalStrategy()+" : " + this.availableMemory + " bytes." +
-				    "Required is at least " + strategyMinMem + " bytes.");
-		}
-
-		try {
-			// obtain stub implementation class
-			ClassLoader cl = LibraryCacheManager.getClassLoader(getEnvironment().getJobID());
-			Class<? extends ReduceStub> stubClass = this.config.getStubClass(ReduceStub.class, cl);
-			// obtain stub implementation instance
-			this.stub = stubClass.newInstance();
-			// configure stub instance
-			this.stub.configure(this.config.getStubParameters());
-		} catch (IOException ioe) {
-			throw new RuntimeException("Library cache manager could not be instantiated.", ioe);
-		} catch (ClassNotFoundException cnfe) {
-			throw new RuntimeException("Stub implementation class was not found.", cnfe);
-		} catch (InstantiationException ie) {
-			throw new RuntimeException("Stub implementation could not be instanciated.", ie);
-		} catch (IllegalAccessException iae) {
-			throw new RuntimeException("Stub implementations nullary constructor is not accessible.", iae);
-		}
-	}
-
-	/**
-	 * Initializes the input reader of the ReduceTask.
-	 * 
-	 * @throws RuntimeException
-	 *         Thrown if no input ship strategy was provided.
-	 */
-	private void initInputReader() throws RuntimeException {
-
-		// create RecordDeserializer
-		RecordDeserializer<KeyValuePair<Key, Value>> deserializer = new KeyValuePairDeserializer(this.stub.getInKeyType(),
-			this.stub.getInValueType());
-
-		// determine distribution pattern for reader from input ship strategy
-		DistributionPattern dp = null;
-		switch (this.config.getInputShipStrategy(0)) {
-		case FORWARD:
-			// forward requires Pointwise DP
-			dp = new PointwiseDistributionPattern();
-			break;
-		case PARTITION_HASH:
-			// partition requires Bipartite DP
-			dp = new BipartiteDistributionPattern();
-			break;
-		default:
-			throw new RuntimeException("No input ship strategy provided for ReduceTask.");
-		}
-
-		// create reader
-		final int numberOfInputs = this.config.getNumInputs();
-		if(numberOfInputs == 1) {
-			this.reader = new RecordReader<KeyValuePair<Key, Value>>(this, deserializer, dp);
-		} else {
-			RecordReader<KeyValuePair<Key, Value>>[] readers = new RecordReader[numberOfInputs];
-			for(int i = 0; i < numberOfInputs; ++i) {
-				readers[i] = new RecordReader<KeyValuePair<Key, Value>>(this, deserializer, dp);
-			}
-			this.reader = new UnionRecordReader<KeyValuePair<Key, Value>>(readers);
-		}
-	}
-
-	/**
-	 * Creates a writer for each output. Creates an OutputCollector which
-	 * forwards its input to all writers.
-	 */
-	private void initOutputCollector() {
-
-		boolean fwdCopyFlag = false;
-		
-		// create output collector
-		this.output = new OutputCollector<Key, Value>();
-		
-		// create a writer for each output
-		for (int i = 0; i < this.config.getNumOutputs(); i++) {
-			// obtain OutputEmitter from output ship strategy
-			OutputEmitter oe = new OutputEmitter(this.config.getOutputShipStrategy(i));
-			// create writer
-			RecordWriter<KeyValuePair<Key, Value>> writer;
-			writer = new RecordWriter<KeyValuePair<Key, Value>>(this,
-				(Class<KeyValuePair<Key, Value>>) (Class<?>) KeyValuePair.class, oe);
-			
-			// add writer to output collector
-			// the first writer does not need to send a copy
-			// all following must send copies
-			// TODO smarter decision is possible here, e.g. decide which channel may not need to copy, ...
-			this.output.addWriter(writer, fwdCopyFlag);
-			fwdCopyFlag = true;
-			
-		}
-	}
-
-	/**
-	 * Returns an iterator over all k-v pairs of the ReduceTasks input. The
-	 * pairs which are returned by the iterator are grouped by their keys.
-	 * 
-	 * @return A key-grouped iterator over all input key-value pairs.
-	 * @throws RuntimeException
-	 *         Throws RuntimeException if it is not possible to obtain a
-	 *         grouped iterator.
-	 */
-	private CloseableInputProvider<KeyValuePair<Key, Value>> obtainInput() {
-		
-		// obtain the MemoryManager of the TaskManager
-		final MemoryManager memoryManager = getEnvironment().getMemoryManager();
-		// obtain the IOManager of the TaskManager
-		final IOManager ioManager = getEnvironment().getIOManager();
-
-		// obtain input key type
-		final Class<Key> keyClass = this.stub.getInKeyType();
-		// obtain input value type
-		final Class<Value> valueClass = this.stub.getInValueType();
-
-		// obtain key serializer
-		final SerializationFactory<Key> keySerialization = new WritableSerializationFactory<Key>(keyClass);
-		// obtain value serializer
-		final SerializationFactory<Value> valSerialization = new WritableSerializationFactory<Value>(valueClass);
-
-		// obtain grouped iterator defined by local strategy
-		switch (this.config.getLocalStrategy()) {
-
-		// local strategy is NONE
-		// input is already grouped, an iterator that wraps the reader is
-		// created and returned
-		case NONE: {
-			// iterator wraps input reader
-			Iterator<KeyValuePair<Key, Value>> iter = new Iterator<KeyValuePair<Key, Value>>() {
-
-				@Override
-				public boolean hasNext() {
-					return ReduceTask.this.reader.hasNext();
-				}
-
-				@Override
-				public KeyValuePair<Key, Value> next() {
-					try {
-						return ReduceTask.this.reader.next();
-					} catch (Exception e) {
-						throw new RuntimeException(e);
-					}
-				}
-
-				@Override
-				public void remove() {
-				}
-
-			};
-			
-			return new SimpleCloseableInputProvider<KeyValuePair<Key,Value>>(iter);
-		}
-
-			// local strategy is SORT
-			// The input is grouped using a sort-merge strategy.
-			// An iterator on the sorted pairs is created and returned.
-		case SORT: {
-			// create a key comparator
-			final Comparator<Key> keyComparator = new Comparator<Key>() {
-				@Override
-				public int compare(Key k1, Key k2) {
-					return k1.compareTo(k2);
-				}
-			};
-
-			try {
-				// instantiate a sort-merger
-				SortMerger<Key, Value> sortMerger = new UnilateralSortMerger<Key, Value>(memoryManager, ioManager,
-					this.availableMemory, this.maxFileHandles, keySerialization,
-					valSerialization, keyComparator, this.reader, this, this.spillThreshold);
-				// obtain and return a grouped iterator from the sort-merger
-				return sortMerger;
-			} catch (MemoryAllocationException mae) {
-				throw new RuntimeException(
-					"MemoryManager is not able to provide the required amount of memory for ReduceTask", mae);
-			} catch (IOException ioe) {
-				throw new RuntimeException("IOException caught when obtaining SortMerger for ReduceTask", ioe);
-			}
-		}
-
-			// local strategy is COMBININGSORT
-			// The Input is grouped using a sort-merge strategy. Before spilling
-			// on disk, the data volume is reduced using the combine() method of
-			// the ReduceStub.
-			// This strategy applies only to those ReduceTasks that have a
-			// combining ReduceStub.
-			// An iterator on the sorted and grouped pairs is created and
-			// returned
-		case COMBININGSORT: {
-			// create a comparator
-			final Comparator<Key> keyComparator = new Comparator<Key>() {
-				@Override
-				public int compare(Key k1, Key k2) {
-					return k1.compareTo(k2);
-				}
-			};
-
-			try {
-				// instantiate a combining sort-merger
-				SortMerger<Key, Value> sortMerger = new CombiningUnilateralSortMerger<Key, Value>(this.stub, memoryManager,
-					ioManager, this.availableMemory, this.maxFileHandles, keySerialization,
-					valSerialization, keyComparator, this.reader, this, this.spillThreshold, false);
-				// obtain and return a grouped iterator from the combining
-				// sort-merger
-				return sortMerger;
-			} catch (MemoryAllocationException mae) {
-				throw new RuntimeException(
-					"MemoryManager is not able to provide the required amount of memory for ReduceTask", mae);
-			} catch (IOException ioe) {
-				throw new RuntimeException("IOException caught when obtaining SortMerger for ReduceTask", ioe);
-			}
-		}
-=======
 		final long availableMemory = this.config.getMemorySize();
 		final int maxFileHandles = this.config.getNumFilehandles();
 		final float spillThreshold = this.config.getSortSpillingTreshold();
@@ -478,7 +172,6 @@
 					ioManager, availableMemory, maxFileHandles, comparators,
 					keyPositions, keyClasses, this.inputs[0], this, spillThreshold, false);
 			break;
->>>>>>> 3775fdca
 		default:
 			throw new Exception("Invalid local strategy provided for ReduceTask: " + ls.name());
 		}
